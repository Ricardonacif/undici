--- conflicted
+++ resolved
@@ -710,18 +710,6 @@
   }
 
   onBody (buf, at, length) {
-<<<<<<< HEAD
-    // TODO: we could optimize this further by making this part the responsibility of the user.
-    // Forcing them to consume the buffer synchronously or copy it otherwise.
-    const chunk = Buffer.from(buf, at, length) // llhttp re-uses buffer so we need to make a copy.
-
-    if (this.paused) {
-      this.queue.push(['onBody', chunk])
-      return
-    }
-
-=======
->>>>>>> b4ad0286
     const { client, socket, statusCode, timeout } = this
 
     if (socket.destroyed) {
