'use strict'

/* global WebAssembly */

const net = require('net')
const tls = require('tls')
const assert = require('assert')
const util = require('./core/util')
const Request = require('./core/request')
const Dispatcher = require('./dispatcher')
const {
  ContentLengthMismatchError,
  TrailerMismatchError,
  InvalidArgumentError,
  RequestAbortedError,
  HeadersTimeoutError,
  HeadersOverflowError,
  ClientDestroyedError,
  ClientClosedError,
  ConnectTimeoutError,
  SocketError,
  InformationalError,
  BodyTimeoutError
} = require('./core/errors')

const { resolve } = require('path')
const { readFileSync } = require('fs')
const constants = require('./llhttp/constants')
const WASM_BUILD = resolve(__dirname, './llhttp/llhttp.wasm')
const EMPTY_BUF = Buffer.alloc(0)
const bin = readFileSync(WASM_BUILD)
const mod = new WebAssembly.Module(bin)

const {
  kUrl,
  kReset,
  kHost,
  kClient,
  kBusy,
  kParser,
  kConnect,
  kResuming,
  kRunning,
  kPending,
  kSize,
  kWriting,
  kQueue,
  kConnected,
  kNeedDrain,
  kTLSServerName,
  kTLSSession,
  kSetTLSSession,
  kConnectTimeout,
  kConnectTimeoutValue,
  kKeepAliveDefaultTimeout,
  kHostHeader,
  kTLSOpts,
  kClosed,
  kDestroyed,
  kPendingIdx,
  kRunningIdx,
  kError,
  kOnDestroyed,
  kPipelining,
  kSocket,
  kSocketPath,
  kKeepAliveTimeoutValue,
  kMaxHeadersSize,
  kKeepAliveMaxTimeout,
  kKeepAliveTimeoutThreshold,
  kIdle,
  kIdleTimeout,
  kIdleTimeoutValue,
  kHeadersTimeout,
  kBodyTimeout,
  kStrictContentLength
} = require('./core/symbols')

function getServerName (client, host) {
  return (
    util.getServerName(host) ||
    (client[kTLSOpts] && client[kTLSOpts].servername) ||
    util.getServerName(client[kUrl].host) ||
    null
  )
}

class Client extends Dispatcher {
  constructor (url, {
    maxHeaderSize,
    headersTimeout,
    socketTimeout,
    requestTimeout,
    connectTimeout,
    bodyTimeout,
    idleTimeout,
    keepAlive,
    keepAliveTimeout,
    maxKeepAliveTimeout,
    keepAliveMaxTimeout,
    keepAliveTimeoutThreshold,
    socketPath,
    pipelining,
    tls,
    strictContentLength
  } = {}) {
    super()

    if (keepAlive !== undefined) {
      throw new InvalidArgumentError('unsupported keepAlive, use pipelining=0 instead')
    }

    if (socketTimeout !== undefined) {
      throw new InvalidArgumentError('unsupported socketTimeout, use headersTimeout & bodyTimeout instead')
    }

    if (requestTimeout !== undefined) {
      throw new InvalidArgumentError('unsupported requestTimeout, use headersTimeout & bodyTimeout instead')
    }

    if (idleTimeout !== undefined) {
      throw new InvalidArgumentError('unsupported idleTimeout, use keepAliveTimeout instead')
    }

    if (maxKeepAliveTimeout !== undefined) {
      throw new InvalidArgumentError('unsupported maxKeepAliveTimeout, use keepAliveMaxTimeout instead')
    }

    if (maxHeaderSize != null && !Number.isFinite(maxHeaderSize)) {
      throw new InvalidArgumentError('invalid maxHeaderSize')
    }

    if (socketPath != null && typeof socketPath !== 'string') {
      throw new InvalidArgumentError('invalid socketPath')
    }

    if (connectTimeout != null && (!Number.isFinite(connectTimeout) || connectTimeout < 0)) {
      throw new InvalidArgumentError('invalid connectTimeout')
    }

    if (keepAliveTimeout != null && (!Number.isFinite(keepAliveTimeout) || keepAliveTimeout <= 0)) {
      throw new InvalidArgumentError('invalid keepAliveTimeout')
    }

    if (keepAliveMaxTimeout != null && (!Number.isFinite(keepAliveMaxTimeout) || keepAliveMaxTimeout <= 0)) {
      throw new InvalidArgumentError('invalid keepAliveMaxTimeout')
    }

    if (keepAliveTimeoutThreshold != null && !Number.isFinite(keepAliveTimeoutThreshold)) {
      throw new InvalidArgumentError('invalid keepAliveTimeoutThreshold')
    }

    if (headersTimeout != null && (!Number.isInteger(headersTimeout) || headersTimeout < 0)) {
      throw new InvalidArgumentError('headersTimeout must be a positive integer or zero')
    }

    if (bodyTimeout != null && (!Number.isInteger(bodyTimeout) || bodyTimeout < 0)) {
      throw new InvalidArgumentError('bodyTimeout must be a positive integer or zero')
    }

    this[kSocket] = null
    this[kPipelining] = pipelining != null ? pipelining : 1
    this[kMaxHeadersSize] = maxHeaderSize || 16384
    this[kUrl] = util.parseOrigin(url)
    this[kSocketPath] = socketPath
    this[kConnectTimeoutValue] = connectTimeout == null ? 10e3 : connectTimeout
    this[kConnectTimeout] = null
    this[kKeepAliveDefaultTimeout] = keepAliveTimeout == null ? 4e3 : keepAliveTimeout
    this[kKeepAliveMaxTimeout] = keepAliveMaxTimeout == null ? 600e3 : keepAliveMaxTimeout
    this[kKeepAliveTimeoutThreshold] = keepAliveTimeoutThreshold == null ? 1e3 : keepAliveTimeoutThreshold
    this[kKeepAliveTimeoutValue] = this[kKeepAliveDefaultTimeout]
    this[kClosed] = false
    this[kDestroyed] = false
    this[kTLSOpts] = tls
    this[kTLSServerName] = getServerName(this)
    this[kHost] = null
    this[kOnDestroyed] = []
    this[kResuming] = 0 // 0, idle, 1, scheduled, 2 resuming
    this[kNeedDrain] = 0 // 0, idle, 1, scheduled, 2 resuming
    this[kHostHeader] = `host: ${this[kUrl].hostname}${this[kUrl].port ? `:${this[kUrl].port}` : ''}\r\n`
    this[kBodyTimeout] = bodyTimeout != null ? bodyTimeout : 30e3
    this[kHeadersTimeout] = headersTimeout != null ? headersTimeout : 30e3
    this[kStrictContentLength] = strictContentLength == null ? true : strictContentLength

    this[kTLSSession] = tls && tls.session ? tls.session : null

    // kQueue is built up of 3 sections separated by
    // the kRunningIdx and kPendingIdx indices.
    // |   complete   |   running   |   pending   |
    //                ^ kRunningIdx ^ kPendingIdx ^ kQueue.length
    // kRunningIdx points to the first running element.
    // kPendingIdx points to the first pending element.
    // This implements a fast queue with an amortized
    // time of O(1).

    this[kQueue] = []
    this[kRunningIdx] = 0
    this[kPendingIdx] = 0
  }

  // TODO: Make private?
  get pipelining () {
    return this[kPipelining]
  }

  // TODO: Make private?
  set pipelining (value) {
    this[kPipelining] = value
    resume(this, true)
  }

  get destroyed () {
    return this[kDestroyed]
  }

  get closed () {
    return this[kClosed]
  }

  get [kPending] () {
    return this[kQueue].length - this[kPendingIdx]
  }

  get [kRunning] () {
    return this[kPendingIdx] - this[kRunningIdx]
  }

  get [kSize] () {
    return this[kQueue].length - this[kRunningIdx]
  }

  get [kConnected] () {
    return (
      this[kSocket] &&
      this[kSocket].connecting !== true &&
      // Older versions of Node don't set secureConnecting to false.
      (this[kSocket].authorized !== false ||
       this[kSocket].authorizationError
      ) &&
      !this[kSocket].destroyed
    )
      ? 1
      : 0
  }

  /* istanbul ignore: only used for test */
  get [kBusy] () {
    const socket = this[kSocket]
    return (
      (socket && (socket[kReset] || socket[kWriting])) ||
      (this[kSize] >= (this[kPipelining] || 1)) ||
      this[kPending] > 0
    )
  }

  /* istanbul ignore: only used for test */
  [kConnect] (cb) {
    connect(this)
    this.once('connect', cb)
  }

  [kSetTLSSession] (session) {
    this[kTLSSession] = session
    this.emit('session', session)
  }

  dispatch (opts, handler) {
    if (!handler || typeof handler !== 'object') {
      throw new InvalidArgumentError('handler')
    }

    try {
      if (opts.origin && opts.origin !== this[kUrl].origin) {
        throw new InvalidArgumentError('origin')
      }

      const request = new Request(opts, handler)

      if (this[kDestroyed]) {
        throw new ClientDestroyedError()
      }

      if (this[kClosed]) {
        throw new ClientClosedError()
      }

      this[kQueue].push(request)
      if (this[kResuming]) {
        // Do nothing.
      } else if (util.isStream(request.body)) {
        // Wait a tick in case stream is ended in the same tick.
        this[kResuming] = 1
        process.nextTick(resume, this)
      } else {
        resume(this, true)
      }

      if (this[kResuming] && this[kNeedDrain] !== 2 && this[kBusy]) {
        this[kNeedDrain] = 2
      }
    } catch (err) {
      if (typeof handler.onError !== 'function') {
        throw new InvalidArgumentError('invalid onError method')
      }

      handler.onError(err)
    }

    return this[kNeedDrain] < 2
  }

  close (callback) {
    if (callback === undefined) {
      return new Promise((resolve, reject) => {
        this.close((err, data) => {
          return err ? reject(err) : resolve(data)
        })
      })
    }

    if (typeof callback !== 'function') {
      throw new InvalidArgumentError('invalid callback')
    }

    if (this[kDestroyed]) {
      process.nextTick(callback, new ClientDestroyedError(), null)
      return
    }

    this[kClosed] = true

    if (!this[kSize]) {
      this.destroy(callback)
    } else {
      this[kOnDestroyed].push(callback)
    }
  }

  destroy (err, callback) {
    if (typeof err === 'function') {
      callback = err
      err = null
    }

    if (callback === undefined) {
      return new Promise((resolve, reject) => {
        this.destroy(err, (err, data) => {
          return err ? /* istanbul ignore next: should never error */ reject(err) : resolve(data)
        })
      })
    }

    if (typeof callback !== 'function') {
      throw new InvalidArgumentError('invalid callback')
    }

    if (this[kDestroyed]) {
      if (this[kOnDestroyed]) {
        this[kOnDestroyed].push(callback)
      } else {
        process.nextTick(callback, null, null)
      }
      return
    }

    if (!err) {
      err = new ClientDestroyedError()
    }

    for (const request of this[kQueue].splice(this[kPendingIdx])) {
      request.onError(err)
      assert(request.aborted)
    }

    this[kClosed] = true
    this[kDestroyed] = true
    this[kOnDestroyed].push(callback)

    const onDestroyed = () => {
      const callbacks = this[kOnDestroyed]
      this[kOnDestroyed] = null
      for (const callback of callbacks) {
        callback(null, null)
      }
    }

    if (!this[kSocket]) {
      process.nextTick(onDestroyed)
    } else {
      util.destroy(this[kSocket].on('close', onDestroyed), err)
    }

    resume(this)
  }
}

class HTTPParserError extends Error {
  constructor (message, code) {
    super(message)
    Error.captureStackTrace(this, HTTPParserError)
    this.name = 'HTTPParserError'
    this.code = code ? `HPE_${code}` : undefined
  }
}

let currentParser = null
const llhttp = new WebAssembly.Instance(mod, {
  env: {
    /* eslint-disable camelcase */

    wasm_on_message_begin: p => {
      return 0
    },
    wasm_on_url: /* istanbul ignore next: not used */ (p, at, length) => {
      return 0
    },
    wasm_on_status: (p, at, length) => {
      return 0
    },
    wasm_on_header_field: (p, at, len) => {
      assert(currentParser.headers.length % 2 === 0)
      const start = at - currentParser.bufferPtr
      const end = start + len
      return currentParser.onHeader(currentParser.bufferRef.slice(start, end)) || 0
    },
    wasm_on_header_value: (p, at, len) => {
      assert(currentParser.headers.length % 2 === 1)
      const start = at - currentParser.bufferPtr
      const end = start + len
      return currentParser.onHeader(currentParser.bufferRef.slice(start, end)) || 0
    },
    wasm_on_headers_complete: p => {
      const statusCode = llhttp.exports.llhttp_get_status_code(p)
      const upgrade = Boolean(llhttp.exports.llhttp_get_upgrade(p))
      const shouldKeepAlive = Boolean(llhttp.exports.llhttp_should_keep_alive(p))
      return currentParser.onHeadersComplete(statusCode, upgrade, shouldKeepAlive) || 0
    },
    wasm_on_body: (p, at, len) => {
      const start = at - currentParser.bufferPtr
      const end = start + len
      return currentParser.onBody(currentParser.bufferRef.slice(start, end)) || 0
    },
    wasm_on_message_complete: (p) => {
      return currentParser.onMessageComplete() || 0
    }

    /* eslint-enable camelcase */
  }
})

const TIMEOUT_HEADERS = 1
const TIMEOUT_BODY = 2

class Parser {
  constructor (client, socket) {
    assert(Number.isFinite(client[kMaxHeadersSize]) && client[kMaxHeadersSize] > 0)

    this.ptr = llhttp.exports.llhttp_alloc(constants.TYPE.RESPONSE)
    this.bufferSize = 0
    this.bufferPtr = null
    this.bufferRef = null
    this.client = client
    this.socket = socket
    this.timeout = null
    this.timeoutValue = null
    this.timeoutType = null
    this.statusCode = null
    this.upgrade = false
    this.headers = []
    this.headersSize = 0
    this.headersMaxSize = client[kMaxHeadersSize]
    this.shouldKeepAlive = false
    this.paused = false

    this.resume = this.resume.bind(this)
    this.execute = this.execute.bind(this)

    socket.on('data', this.execute)
  }

  setTimeout (value, type) {
    this.timeoutType = type
    if (!value) {
      this.timeoutValue = null
    } else if (value !== this.timeoutValue) {
      clearTimeout(this.timeout)
      this.timeout = setTimeout(onParserTimeout, value, this)
      this.timeoutValue = value
    } else if (this.timeout.refresh) {
      this.timeout.refresh()
    }
  }

  resume () {
    if (this.socket.destroyed || !this.paused) {
      return
    }

    assert(this.ptr != null)
    assert(currentParser == null)

    llhttp.exports.llhttp_resume(this.ptr)

    if (this.timeout) {
      // istanbul ignore else: only for jest
      if (this.timeout.refresh) {
        this.timeout.refresh()
      }
    }

    this.paused = false
    this.socket.resume()

    if (!this.socket.readableLength) {
      this.execute(EMPTY_BUF) // Flush parser.
    }
  }

  execute (data) {
    assert(this.ptr != null)
    assert(currentParser == null)

    const { socket } = this

    // Be sure the parser buffer can contain `data`
    if (data.length > this.bufferSize) {
      if (this.bufferPtr) {
        llhttp.exports.free(this.bufferPtr)
      }
      this.bufferSize = Math.ceil(data.length / 4096) * 4096
      this.bufferPtr = llhttp.exports.malloc(this.bufferSize)
    }

    if (data.length) {
      assert(this.bufferPtr != null)
      assert(this.bufferSize >= data.length)

      // TODO (perf): Can we avoid this copy somehow?
      new Uint8Array(llhttp.exports.memory.buffer, this.bufferPtr, this.bufferSize).set(data)
    }

    // Call `execute` on the wasm parser.
    // We pass the `llhttp_parser` pointer address, the pointer address of buffer view data,
    // and finally the length of bytes to parse.
    // The return value is an error code or `constants.ERROR.OK`.
    this.bufferRef = data
    currentParser = this
    const ret = llhttp.exports.llhttp_execute(this.ptr, this.bufferPtr, data.length)
    currentParser = null
    this.bufferRef = null

    if (ret === constants.ERROR.OK) {
      return
    }

    const offset = llhttp.exports.llhttp_get_error_pos(this.ptr) - this.bufferPtr

    if (ret === constants.ERROR.PAUSED_UPGRADE) {
      this.onUpgrade(data.slice(offset))
    } else if (ret === constants.ERROR.PAUSED) {
      this.paused = true
      socket.pause()
      socket.unshift(data.slice(offset))
    } else {
      const ptr = llhttp.exports.llhttp_get_error_reason(this.ptr)
      let message
      if (ptr) {
        const len = new Uint8Array(llhttp.exports.memory.buffer).indexOf(0, ptr) - ptr
        message = Buffer.from(llhttp.exports.memory.buffer, ptr, len).toString()
      } else {
        message = ''
      }
      const code = constants.ERROR[ret]
      util.destroy(socket, new HTTPParserError(message, code))
    }
  }

  onHeader (buf) {
    this.headers.push(buf)

    this.headersSize += buf.length
    if (this.headersSize >= this.headersMaxSize) {
      util.destroy(this.socket, new HeadersOverflowError())
    }
  }

  onUpgrade (head) {
    const { upgrade, client, socket, headers, statusCode } = this

    assert(upgrade)

    const request = client[kQueue][client[kRunningIdx]]
    assert(request)

    assert(!socket.destroyed)
    assert(socket === client[kSocket])
    assert(!socket.isPaused())
    assert(socket._handle && socket._handle.reading)
    assert(request.upgrade || request.method === 'CONNECT')

    this.statusCode = null
    this.shouldKeepAlive = null

    assert(this.headers.length % 2 === 0)
    this.headers = []
    this.headersSize = 0

    // _readableState.flowing might be `true` if the socket has been
    // explicitly `resume()`:d even if we never registered a 'data'
    // listener.

    // We need to stop unshift from emitting 'data'. However, we cannot
    // call pause()  as that will stop socket from automatically resuming
    // when 'data' listener is registered.

    // Reset socket state to non flowing:
    socket._readableState.flowing = null
    socket.unshift(head)

    detachSocket(socket)
    client[kSocket] = null
    client[kQueue][client[kRunningIdx]++] = null
    client.emit('disconnect', client[kUrl], [client], new InformationalError('upgrade'))

    try {
      request.onUpgrade(statusCode, headers, socket)
    } catch (err) {
      util.destroy(socket, err)
    }

    resume(client)
  }

  onHeadersComplete (statusCode, upgrade, shouldKeepAlive) {
    const { client, socket, headers: rawHeaders, timeoutType } = this

    /* istanbul ignore next: difficult to make a test case for */
    if (socket.destroyed) {
      return -1
    }

    const request = client[kQueue][client[kRunningIdx]]
    assert(request)

    // TODO: Check for content-length mismatch from server?

    assert(!this.upgrade)
    assert(this.statusCode < 200)

    // TODO: More statusCode validation?

    if (statusCode === 100) {
      util.destroy(socket, new SocketError('bad response'))
      return -1
    }

    /* istanbul ignore if: this can only happen if server is misbehaving */
    if (upgrade && !request.upgrade) {
      util.destroy(socket, new SocketError('bad upgrade'))
      return -1
    }

    const headersTimeout = request.headersTimeout !== undefined
      ? request.headersTimeout
      : client[kHeadersTimeout]

    assert(
      this.timeout || // have timeout
      !headersTimeout || // no timeout
      socket[kWriting], // still writing
      'invalid headers timeout state'
    )

    if (statusCode >= 200) {
      const bodyTimeout = request.bodyTimeout !== undefined
        ? request.bodyTimeout
        : client[kBodyTimeout]
      this.setTimeout(bodyTimeout, TIMEOUT_BODY)
    } else if (timeoutType === TIMEOUT_HEADERS && this.timeout) {
      // istanbul ignore else: only for jest
      if (this.timeout.refresh) {
        this.timeout.refresh()
      }
    }

    this.statusCode = statusCode
    this.shouldKeepAlive = shouldKeepAlive

    if (request.method === 'CONNECT' && statusCode >= 200 && statusCode < 300) {
      assert(client[kRunning] === 1)
      this.upgrade = true
      return 2
    }

    if (upgrade) {
      assert(client[kRunning] === 1)
      this.upgrade = true
      return 2
    }

    assert(this.headers.length % 2 === 0)
    this.headers = []
    this.headersSize = 0

    let keepAlive
    let trailers

    for (let n = 0; n < rawHeaders.length; n += 2) {
      const key = rawHeaders[n + 0]
      const val = rawHeaders[n + 1]

      if (!keepAlive && key.length === 10 && key.toString().toLowerCase() === 'keep-alive') {
        keepAlive = val.toString()
      } else if (!trailers && key.length === 7 && key.toString().toLowerCase() === 'trailer') {
        trailers = val.toString()
      }
    }

    this.trailers = trailers ? trailers.toLowerCase().split(/,\s*/) : []

    if (shouldKeepAlive && client[kPipelining]) {
      const keepAliveTimeout = keepAlive ? util.parseKeepAliveTimeout(keepAlive) : null

      if (keepAliveTimeout != null) {
        const timeout = Math.min(
          keepAliveTimeout - client[kKeepAliveTimeoutThreshold],
          client[kKeepAliveMaxTimeout]
        )
        if (timeout <= 0) {
          socket[kReset] = true
        } else {
          client[kKeepAliveTimeoutValue] = timeout
        }
      } else {
        client[kKeepAliveTimeoutValue] = client[kKeepAliveDefaultTimeout]
      }
    } else {
      // Stop more requests from being dispatched.
      socket[kReset] = true
    }

    try {
      if (request.onHeaders(statusCode, rawHeaders, this.resume) === false) {
        return constants.ERROR.PAUSED
      }
    } catch (err) {
      util.destroy(socket, err)
    }

    if (request.method === 'HEAD') {
      assert(socket[kReset])
      return 1
    }

    if (statusCode < 200) {
      return 1
    }
  }

  onBody (buf) {
    const { client, socket, statusCode, timeoutType } = this

    if (socket.destroyed) {
      return -1
    }

    const request = client[kQueue][client[kRunningIdx]]
    assert(request)

    if (timeoutType === TIMEOUT_BODY && this.timeout) {
      // istanbul ignore else: only for jest
      if (this.timeout.refresh) {
        this.timeout.refresh()
      }
    }

    assert(statusCode >= 200)

    try {
      if (request.onData(buf) === false) {
        return constants.ERROR.PAUSED
      }
    } catch (err) {
      util.destroy(socket, err)
    }
  }

  onMessageComplete () {
    const { client, socket, statusCode, upgrade, trailers, headers: rawTrailers } = this

    if (socket.destroyed) {
      return -1
    }

    if (upgrade) {
      return
    }

    const request = client[kQueue][client[kRunningIdx]]
    assert(request)

    assert(statusCode >= 100)

    this.statusCode = null
    this.trailers = null

    assert(this.headers.length % 2 === 0)
    this.headers = []
    this.headersSize = 0

    if (statusCode < 200) {
      return
    }

    this.timeoutType = null

    for (const trailer of trailers) {
      let found = false
      for (let n = 0; n < rawTrailers.length; n += 2) {
        const key = rawTrailers[n + 0]
        if (key.length === trailer.length && key.toString().toLowerCase() === trailer.toLowerCase()) {
          found = true
          break
        }
      }
      if (!found) {
        util.destroy(socket, new TrailerMismatchError())
        return -1
      }
    }

    try {
      request.onComplete(rawTrailers.length ? rawTrailers : null)
    } catch (err) {
      request.onError(err)
      assert(request.aborted)
    }

    client[kQueue][client[kRunningIdx]++] = null

    if (socket[kWriting]) {
      // Response completed before request.
      util.destroy(socket, new InformationalError('reset'))
      // TODO: return -1?
    } else if (!this.shouldKeepAlive) {
      util.destroy(socket, new InformationalError('reset'))
      // TODO: return -1?
    } else if (socket[kReset] && client[kRunning] === 0) {
      // Destroy socket once all requests have completed.
      // The request at the tail of the pipeline is the one
      // that requested reset and no further requests should
      // have been queued since then.
      util.destroy(socket, new InformationalError('reset'))
      // TODO: return -1?
    } else {
      resume(client)
    }
  }

  destroy () {
    assert(this.ptr != null)

    llhttp.exports.llhttp_free(this.ptr)
    this.ptr = null

    if (this.bufferPtr != null) {
      llhttp.exports.free(this.bufferPtr)
      this.bufferPtr = null
    }

    clearTimeout(this.timeout)
    this.timeout = null
<<<<<<< HEAD
    this.timeoutValue = null
    this.timeoutType = null
=======

    this.paused = false

    this.socket.removeListener('data', this.execute)
>>>>>>> f6f229b6
  }
}

function onParserTimeout (parser) {
  const { socket, timeoutType } = parser
  if (timeoutType === TIMEOUT_HEADERS) {
    assert(!socket.isPaused(), 'socket cannot be paused while waiting for headers')
    util.destroy(socket, new HeadersTimeoutError())
  } else if (timeoutType === TIMEOUT_BODY) {
    if (!socket.isPaused()) {
      util.destroy(socket, new BodyTimeoutError())
    }
  }
}

function onSocketConnect () {
  const { [kClient]: client } = this

  clearTimeout(this[kConnectTimeout])
  this[kConnectTimeout] = null

  client.emit('connect', client[kUrl], [client])
  resume(client)
}

function onSocketError (err) {
  const { [kClient]: client } = this

  this[kError] = err

  if (err.code === 'ERR_TLS_CERT_ALTNAME_INVALID') {
    assert(client[kRunning] === 0)
    while (client[kPending] > 0 && client[kQueue][client[kPendingIdx]].host === client[kHost]) {
      const request = client[kQueue][client[kPendingIdx]++]
      request.onError(err)
      assert(request.aborted)
    }
  } else if (
    client[kRunning] === 0 &&
    err.code !== 'UND_ERR_INFO' &&
    err.code !== 'UND_ERR_SOCKET'
  ) {
    assert(client[kPendingIdx] === client[kRunningIdx])
    // Error is not caused by running request and not a recoverable
    // socket error.
    for (const request of client[kQueue].splice(client[kRunningIdx])) {
      request.onError(err)
      assert(request.aborted)
    }
    assert(client[kSize] === 0)
  }
}

function onSocketEnd () {
  util.destroy(this, new SocketError('other side closed'))
}

function detachSocket (socket) {
  clearTimeout(socket[kConnectTimeout])
  socket[kConnectTimeout] = null
  socket[kConnectTimeoutValue] = null

  clearTimeout(socket[kIdleTimeout])
  socket[kIdle] = false
  socket[kIdleTimeout] = null
  socket[kIdleTimeoutValue] = null

  socket[kParser].destroy()
  socket[kParser] = null

  socket[kClient] = null
  socket[kError] = null
  socket
    .removeListener('session', onSocketSession)
    .removeListener('error', onSocketError)
    .removeListener('end', onSocketEnd)
    .removeListener('close', onSocketClose)
}

function onSocketClose () {
  const { [kClient]: client } = this

  const err = this[kError] || new SocketError('closed')

  detachSocket(this)
  client[kSocket] = null

  if (err.code !== 'UND_ERR_INFO') {
    // Evict session on errors.
    client[kSetTLSSession](null)
  }

  if (client[kDestroyed]) {
    assert(client[kPending] === 0)

    // Fail entire queue.
    for (const request of client[kQueue].splice(client[kRunningIdx])) {
      request.onError(err)
      assert(request.aborted)
    }
  } else if (client[kRunning] > 0 && err.code !== 'UND_ERR_INFO') {
    // Fail head of pipeline.
    const request = client[kQueue][client[kRunningIdx]]
    client[kQueue][client[kRunningIdx]++] = null

    request.onError(err)
    assert(request.aborted)
  }

  client[kPendingIdx] = client[kRunningIdx]

  assert(client[kRunning] === 0)

  client.emit('disconnect', client[kUrl], [client], err)

  resume(client)
}

function onSocketSession (session) {
  const { [kClient]: client } = this
  // Cache new session for reuse.
  client[kSetTLSSession](session)
}

function connect (client) {
  assert(!client[kSocket])

  let { protocol, port, hostname } = client[kUrl]

  // Resolve ipv6
  if (hostname.startsWith('[')) {
    const idx = hostname.indexOf(']')

    assert(idx !== -1)
    const ip = hostname.substr(1, idx - 1)

    assert(net.isIP(ip))
    hostname = ip
  }

  let socket
  if (protocol === 'https:') {
    const tlsOpts = {
      ...client[kTLSOpts],
      servername: client[kTLSServerName],
      session: client[kTLSSession]
    }

    /* istanbul ignore next: https://github.com/mcollina/undici/issues/267 */
    socket = client[kSocketPath]
      ? tls.connect(client[kSocketPath], tlsOpts)
      : tls.connect(port || /* istanbul ignore next */ 443, hostname, tlsOpts)

    socket.on('session', onSocketSession)
  } else {
    socket = client[kSocketPath]
      ? net.connect(client[kSocketPath])
      : net.connect(port || /* istanbul ignore next */ 80, hostname)
  }

  client[kSocket] = socket

  const parser = new Parser(client, socket)

  if (client[kConnectTimeoutValue]) {
    socket[kConnectTimeout] = setTimeout((socket) => {
      socket.destroy(new ConnectTimeoutError())
    }, client[kConnectTimeoutValue], socket)
  }

  socket[kIdle] = false
  socket[kIdleTimeout] = null
  socket[kIdleTimeoutValue] = null
  socket[kWriting] = false
  socket[kReset] = false
  socket[kError] = null
  socket[kParser] = parser
  socket[kClient] = client
  socket
    .setNoDelay(true)
    .on(protocol === 'https:' ? 'secureConnect' : 'connect', onSocketConnect)
    .on('error', onSocketError)
    .on('end', onSocketEnd)
    .on('close', onSocketClose)
}

function emitDrain (client) {
  client[kNeedDrain] = 0
  client.emit('drain', client[kUrl], [client])
}

function resume (client, sync) {
  if (client[kResuming] === 2) {
    return
  }

  client[kResuming] = 2
  _resume(client, sync)
  client[kResuming] = 0

  if (client[kRunningIdx] > 256) {
    client[kQueue].splice(0, client[kRunningIdx])
    client[kPendingIdx] -= client[kRunningIdx]
    client[kRunningIdx] = 0
  }
}

function _resume (client, sync) {
  while (true) {
    if (client[kDestroyed]) {
      assert(client[kPending] === 0)
      return
    }

    if (client[kClosed] && !client[kSize]) {
      client.destroy(util.nop)
      continue
    }

    const socket = client[kSocket]
    const connected = client[kConnected]

    if (socket && connected) {
      if (client[kRunning] > 0) {
        socket[kIdle] = false
      } else if (socket[kIdleTimeoutValue] !== client[kKeepAliveTimeoutValue]) {
        clearTimeout(socket[kIdleTimeout])
        if (client[kKeepAliveTimeoutValue]) {
          socket[kIdleTimeout] = setTimeout((socket, client) => {
            if (client[kRunning] === 0) {
              util.destroy(socket, new InformationalError('socket idle timeout'))
            }
          }, client[kKeepAliveTimeoutValue], socket, client)
        }
        socket[kIdleTimeoutValue] = client[kKeepAliveTimeoutValue]
        socket[kIdle] = true
      } else if (client[kRunning] === 0 && socket[kIdleTimeout]) {
        socket[kIdleTimeout].refresh()
        socket[kIdle] = true
      }
    }

    if (client[kRunning] > 0 && socket && !socket[kParser].timeoutType !== TIMEOUT_HEADERS) {
      const request = client[kQueue][client[kRunningIdx]]
      const headersTimeout = request.headersTimeout !== undefined
        ? request.headersTimeout
        : client[kHeadersTimeout]
      socket[kParser].setTimeout(socket[kWriting] ? 0 : headersTimeout, TIMEOUT_HEADERS)
    }

    if (client[kBusy]) {
      client[kNeedDrain] = 2
    } else if (client[kNeedDrain] === 2) {
      if (sync) {
        client[kNeedDrain] = 1
        process.nextTick(emitDrain, client)
      } else {
        emitDrain(client)
      }
      continue
    }

    if (client[kPending] === 0) {
      return
    }

    if (client[kRunning] >= (client[kPipelining] || 1)) {
      return
    }

    const request = client[kQueue][client[kPendingIdx]]

    if (client[kUrl].protocol === 'https:' && client[kHost] !== request.host) {
      if (client[kRunning] > 0) {
        return
      }

      client[kHost] = request.host

      const servername = getServerName(client, request.host)

      if (client[kTLSServerName] !== servername) {
        client[kTLSServerName] = servername
        client[kSetTLSSession](null)

        if (socket) {
          util.destroy(socket, new InformationalError('servername changed'))
          return
        }
      }
    }

    if (!socket) {
      connect(client)
      return
    }

    if (!connected) {
      return
    }

    if (socket[kWriting] || socket[kReset]) {
      return
    }

    if (client[kRunning] > 0 && !request.idempotent) {
      // Non-idempotent request cannot be retried.
      // Ensure that no other requests are inflight and
      // could cause failure.
      return
    }

    if (client[kRunning] > 0 && (request.upgrade || request.method === 'CONNECT')) {
      // Don't dispatch an upgrade until all preceeding requests have completed.
      // A misbehaving server might upgrade the connection before all pipelined
      // request has completed.
      return
    }

    if (util.isStream(request.body) && util.bodyLength(request.body) === 0) {
      request.body
        .on('data', /* istanbul ignore next */ function () {
          /* istanbul ignore next */
          assert(false)
        })
        .on('error', function (err) {
          request.onError(err)
          assert(request.aborted)
        })
        .on('end', function () {
          util.destroy(this)
        })

      request.body = null
    }

    if (client[kRunning] > 0 && util.isStream(request.body)) {
      // Request with stream body can error while other requests
      // are inflight and indirectly error those as well.
      // Ensure this doesn't happen by waiting for inflight
      // to complete before dispatching.

      // Request with stream body cannot be retried.
      // Ensure that no other requests are inflight and
      // could cause failure.
      return
    }

    if (!request.aborted && write(client, request)) {
      client[kPendingIdx]++
    } else {
      client[kQueue].splice(client[kPendingIdx], 1)
    }
  }
}

function write (client, request) {
  const { body, method, path, host, upgrade, headers } = request

  // https://tools.ietf.org/html/rfc7231#section-4.3.1
  // https://tools.ietf.org/html/rfc7231#section-4.3.2
  // https://tools.ietf.org/html/rfc7231#section-4.3.5

  // Sending a payload body on a request that does not
  // expect it can cause undefined behavior on some
  // servers and corrupt connection state. Do not
  // re-use the connection for further requests.

  const expectsPayload = (
    method === 'PUT' ||
    method === 'POST' ||
    method === 'PATCH'
  )

  if (body && typeof body.read === 'function') {
    // Try to read EOF in order to get length.
    body.read(0)
  }

  let contentLength = util.bodyLength(body)

  if (contentLength === null) {
    contentLength = request.contentLength
  }

  if (contentLength === 0 && !expectsPayload) {
    // https://tools.ietf.org/html/rfc7230#section-3.3.2
    // A user agent SHOULD NOT send a Content-Length header field when
    // the request message does not contain a payload body and the method
    // semantics do not anticipate such a body.

    contentLength = null
  }

  if (request.contentLength !== null && request.contentLength !== contentLength) {
    if (client[kStrictContentLength]) {
      request.onError(new ContentLengthMismatchError())
      assert(request.aborted)
      return false
    }

    process.emitWarning(new ContentLengthMismatchError())
  }

  const socket = client[kSocket]

  try {
    request.onConnect((err) => {
      if (request.aborted || request.completed) {
        return
      }

      request.onError(err || new RequestAbortedError())
      assert(request.aborted)

      socket.destroy(new InformationalError('aborted'))
    })
  } catch (err) {
    request.onError(err)
    assert(request.aborted)
  }

  if (request.aborted) {
    return false
  }

  if (method === 'HEAD') {
    // https://github.com/mcollina/undici/issues/258

    // Close after a HEAD request to interop with misbehaving servers
    // that may send a body in the response.

    socket[kReset] = true
  }

  if (upgrade || method === 'CONNECT') {
    // On CONNECT or upgrade, block pipeline from dispatching further
    // requests on this connection.

    socket[kReset] = true
  }

  // TODO: Expect: 100-continue

  // TODO: An HTTP/1.1 user agent MUST NOT preface
  // or follow a request with an extra CRLF.
  // https://tools.ietf.org/html/rfc7230#section-3.5

  let header

  if (upgrade) {
    header = `${method} ${path} HTTP/1.1\r\nconnection: upgrade\r\nupgrade: ${upgrade}\r\n`
  } else if (client[kPipelining]) {
    header = `${method} ${path} HTTP/1.1\r\nconnection: keep-alive\r\n`
  } else {
    header = `${method} ${path} HTTP/1.1\r\nconnection: close\r\n`
  }

  if (!host) {
    header += client[kHostHeader]
  }

  if (headers) {
    header += headers
  }

  if (!body) {
    if (contentLength === 0) {
      socket.write(`${header}content-length: ${contentLength}\r\n\r\n\r\n`, 'ascii')
    } else {
      assert(contentLength === null, 'no body must not have content length')
      socket.write(`${header}\r\n`, 'ascii')
    }
  } else if (util.isBuffer(body)) {
    assert(contentLength !== null, 'buffer body must have content length')

    socket.cork()
    socket.write(`${header}content-length: ${contentLength}\r\n\r\n`, 'ascii')
    socket.write(body)
    socket.write('\r\n', 'ascii')
    socket.uncork()

    if (!expectsPayload) {
      socket[kReset] = true
    }
  } else {
    socket[kWriting] = true

    assert(util.isStream(body))
    assert(contentLength !== 0 || client[kRunning] === 0, 'stream body cannot be pipelined')

    let finished = false
    let bytesWritten = 0

    const onData = function (chunk) {
      try {
        assert(!finished)

        const len = Buffer.byteLength(chunk)
        if (!len) {
          return
        }

        // TODO: What if not ended and bytesWritten === contentLength?
        // We should defer writing chunks.
        if (contentLength !== null && bytesWritten + len > contentLength) {
          if (client[kStrictContentLength]) {
            util.destroy(socket, new ContentLengthMismatchError())
            return
          }

          process.emitWarning(new ContentLengthMismatchError())
        }

        if (bytesWritten === 0) {
          if (!expectsPayload) {
            socket[kReset] = true
          }

          if (contentLength === null) {
            socket.write(`${header}transfer-encoding: chunked\r\n`, 'ascii')
          } else {
            socket.write(`${header}content-length: ${contentLength}\r\n\r\n`, 'ascii')
          }
        }

        if (contentLength === null) {
          socket.write(`\r\n${len.toString(16)}\r\n`, 'ascii')
        }

        bytesWritten += len

        if (!socket.write(chunk) && this.pause) {
          this.pause()
        }
      } catch (err) {
        util.destroy(this, err)
      }
    }
    const onDrain = function () {
      assert(!finished)

      if (body.resume) {
        body.resume()
      }
    }
    const onAbort = function () {
      onFinished(new RequestAbortedError())
    }
    const onFinished = function (err) {
      if (finished) {
        return
      }

      finished = true

      assert(socket.destroyed || (socket[kWriting] && client[kRunning] <= 1))
      socket[kWriting] = false

      if (!err && contentLength !== null && bytesWritten !== contentLength) {
        if (client[kStrictContentLength]) {
          err = new ContentLengthMismatchError()
        } else {
          process.emitWarning(new ContentLengthMismatchError())
        }
      }

      socket
        .removeListener('drain', onDrain)
        .removeListener('error', onFinished)
      body
        .removeListener('data', onData)
        .removeListener('end', onFinished)
        .removeListener('error', onFinished)
        .removeListener('close', onAbort)

      // TODO (fix): Avoid using err.message for logic.
      if (err && (err.code !== 'UND_ERR_INFO' || err.message !== 'reset')) {
        util.destroy(body, err)
      } else {
        util.destroy(body)
      }

      if (err) {
        assert(client[kRunning] <= 1, 'pipeline should only contain this request')
        util.destroy(socket, err)
      }

      if (socket.destroyed) {
        return
      }

      if (bytesWritten === 0) {
        if (expectsPayload) {
          // https://tools.ietf.org/html/rfc7230#section-3.3.2
          // A user agent SHOULD send a Content-Length in a request message when
          // no Transfer-Encoding is sent and the request method defines a meaning
          // for an enclosed payload body.

          socket.write(`${header}content-length: 0\r\n\r\n\r\n`, 'ascii')
        } else {
          socket.write(`${header}\r\n`, 'ascii')
        }
      } else if (contentLength === null) {
        socket.write('\r\n0\r\n\r\n', 'ascii')
      }

      resume(client)
    }

    body
      .on('data', onData)
      .on('end', onFinished)
      .on('error', onFinished)
      .on('close', onAbort)

    socket
      .on('drain', onDrain)
      .on('error', onFinished)
  }

  return true
}

module.exports = Client<|MERGE_RESOLUTION|>--- conflicted
+++ resolved
@@ -870,15 +870,12 @@
 
     clearTimeout(this.timeout)
     this.timeout = null
-<<<<<<< HEAD
     this.timeoutValue = null
     this.timeoutType = null
-=======
 
     this.paused = false
 
     this.socket.removeListener('data', this.execute)
->>>>>>> f6f229b6
   }
 }
 
