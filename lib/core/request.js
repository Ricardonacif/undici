--- conflicted
+++ resolved
@@ -118,75 +118,41 @@
       return false
     }
 
-    return this[kHandler].onConnect((err) => {
-      if (!this.aborted) {
-        this.onError(err || new RequestAbortedError())
-        resume()
-      }
-<<<<<<< HEAD
-    })
-=======
-    }
-
-    if (this[kHeadersTimeout]) {
-      clearTimeout(this[kTimeout])
-      this[kTimeout] = setTimeout((abort) => {
-        abort(new HeadersTimeoutError())
-      }, this[kHeadersTimeout], abort)
-    }
-
     try {
-      this[kHandler].onConnect(abort)
+      this[kHandler].onConnect((err) => {
+        if (!this.aborted) {
+          this.onError(err || new RequestAbortedError())
+          resume()
+        }
+      })
     } catch (err) {
       this.onError(err)
     }
 
     return !this.aborted
->>>>>>> 6105a1a6
   }
 
   onHeaders (statusCode, headers, resume) {
     assert(!this.aborted)
-
     return this[kHandler].onHeaders(statusCode, headers, resume)
   }
 
   onBody (chunk, offset, length) {
     assert(!this.aborted)
-<<<<<<< HEAD
-
-=======
     assert(!this.upgrade)
->>>>>>> 6105a1a6
     return this[kHandler].onData(chunk.slice(offset, offset + length))
   }
 
   onUpgrade (statusCode, headers, socket) {
     assert(!this.aborted)
-
-<<<<<<< HEAD
-    if (typeof this[kHandler].onUpgrade !== 'function') {
-      throw new InvalidArgumentError('invalid onUpgrade method')
-    }
-
-    return this[kHandler].onUpgrade(statusCode, headers, socket)
-=======
-    clearTimeout(this[kTimeout])
-    this[kTimeout] = null
-
+    assert(this.upgrade)
     this[kHandler].onUpgrade(statusCode, headers, socket)
->>>>>>> 6105a1a6
   }
 
   onComplete (trailers) {
     assert(!this.aborted)
-<<<<<<< HEAD
-
+    assert(!this.upgrade)
     return this[kHandler].onComplete(trailers)
-=======
-    assert(!this.upgrade)
-    this[kHandler].onComplete(trailers)
->>>>>>> 6105a1a6
   }
 
   onError (err) {
