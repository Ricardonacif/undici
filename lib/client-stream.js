--- conflicted
+++ resolved
@@ -7,12 +7,7 @@
   InvalidReturnValueError
 } = require('./errors')
 const util = require('./util')
-<<<<<<< HEAD
 const { kResume, kEnqueue } = require('./symbols')
-const assert = require('assert')
-=======
-const { kEnqueue } = require('./symbols')
->>>>>>> 967a0164
 
 class StreamRequest extends Request {
   constructor (client, opts, factory, callback) {
@@ -97,7 +92,6 @@
     this.res = res
   }
 
-<<<<<<< HEAD
   _onBody (chunk, callback) {
     const { res } = this
 
@@ -106,12 +100,6 @@
     } else {
       this[kResume] = callback
     }
-=======
-  _onBody (chunk) {
-    const { res } = this
-
-    return res.write(chunk)
->>>>>>> 967a0164
   }
 
   _onComplete () {
